--- conflicted
+++ resolved
@@ -1,20 +1,7 @@
 Import("env")
 
-<<<<<<< HEAD
-=======
 env = env.Clone()
 
-dynamic_syslibdeps = []
-conf = Configure(env)
-
-if conf.CheckLibWithHeader("lz4", ["lz4.h","lz4hc.h"], "C", "LZ4_versionNumber();", autoadd=False ):
-    dynamic_syslibdeps.append("lz4")
-
-conf.Finish()
-
-env.InjectMongoIncludePaths()
-
->>>>>>> 023456da
 env.Library(
     target= 'storage_rocks_base',
     source= [
