/**
 *    Copyright (C) 2014 MongoDB Inc.
 *
 *    This program is free software: you can redistribute it and/or  modify
 *    it under the terms of the GNU Affero General Public License, version 3,
 *    as published by the Free Software Foundation.
 *
 *    This program is distributed in the hope that it will be useful,
 *    but WITHOUT ANY WARRANTY; without even the implied warranty of
 *    MERCHANTABILITY or FITNESS FOR A PARTICULAR PURPOSE.  See the
 *    GNU Affero General Public License for more details.
 *
 *    You should have received a copy of the GNU Affero General Public License
 *    along with this program.  If not, see <http://www.gnu.org/licenses/>.
 *
 *    As a special exception, the copyright holders give permission to link the
 *    code of portions of this program with the OpenSSL library under certain
 *    conditions as described in each individual source file and distribute
 *    linked combinations including the program with the OpenSSL library. You
 *    must comply with the GNU Affero General Public License in all respects for
 *    all of the code used other than as permitted herein. If you modify file(s)
 *    with this exception, you may extend this exception to your version of the
 *    file(s), but you are not obligated to do so. If you do not wish to do so,
 *    delete this exception statement from your version. If you delete this
 *    exception statement from all source files in the program, then also delete
 *    it in the license file.
 */

#include "mongo/db/storage/sorted_data_interface.h"

#include <atomic>
#include <boost/shared_ptr.hpp>
#include <string>

#include <rocksdb/db.h>

#include "mongo/bson/ordering.h"
#include "mongo/db/storage/key_string.h"

#pragma once

namespace rocksdb {
    class DB;
}

namespace mongo {

    class RocksRecoveryUnit;

    class RocksIndexBase : public SortedDataInterface {
        MONGO_DISALLOW_COPYING(RocksIndexBase);

    public:
        RocksIndexBase(rocksdb::DB* db, std::string prefix, std::string ident, Ordering order);

        virtual SortedDataBuilderInterface* getBulkBuilder(OperationContext* txn,
                                                           bool dupsAllowed) = 0;

        virtual void fullValidate(OperationContext* txn, bool full, long long* numKeysOut,
                                  BSONObjBuilder* output) const;

        virtual bool appendCustomStats(OperationContext* txn, BSONObjBuilder* output,
                                       double scale) const {
            // nothing to say here, really
            return false;
        }

        virtual bool isEmpty(OperationContext* txn);

        virtual Status initAsEmpty(OperationContext* txn);

        virtual long long getSpaceUsedBytes( OperationContext* txn ) const;

    protected:
        static std::string _makePrefixedKey(const std::string& prefix, const KeyString& encodedKey);

        rocksdb::DB* _db; // not owned

        // Each key in the index is prefixed with _prefix
        std::string _prefix;
        std::string _ident;

        // very approximate index storage size
        std::atomic<long long> _indexStorageSize;

        // used to construct RocksCursors
        const Ordering _order;

        class StandardBulkBuilder;
        class UniqueBulkBuilder;
        friend class UniqueBulkBuilder;
    };

    class RocksUniqueIndex : public RocksIndexBase {
    public:
        RocksUniqueIndex(rocksdb::DB* db, std::string prefix, std::string ident, Ordering order,
<<<<<<< HEAD
                         std::string collectionNamespace, std::string indexName);
=======
                         bool partial = false);
>>>>>>> b79b0b80

        virtual Status insert(OperationContext* txn, const BSONObj& key, const RecordId& loc,
                              bool dupsAllowed);
        virtual void unindex(OperationContext* txn, const BSONObj& key, const RecordId& loc,
                             bool dupsAllowed);
        virtual std::unique_ptr<SortedDataInterface::Cursor> newCursor(OperationContext* txn,
                                                                       bool forward) const;

        virtual Status dupKeyCheck(OperationContext* txn, const BSONObj& key, const RecordId& loc);

        virtual SortedDataBuilderInterface* getBulkBuilder(OperationContext* txn,
                                                           bool dupsAllowed) override;
    private:
<<<<<<< HEAD
        std::string _collectionNamespace;
        std::string _indexName;
=======
        const bool _partial;
>>>>>>> b79b0b80
    };

    class RocksStandardIndex : public RocksIndexBase {
    public:
        RocksStandardIndex(rocksdb::DB* db, std::string prefix, std::string ident, Ordering order);

        virtual Status insert(OperationContext* txn, const BSONObj& key, const RecordId& loc,
                              bool dupsAllowed);
        virtual void unindex(OperationContext* txn, const BSONObj& key, const RecordId& loc,
                             bool dupsAllowed);
        virtual std::unique_ptr<SortedDataInterface::Cursor> newCursor(OperationContext* txn,
                                                                       bool forward) const;
        virtual Status dupKeyCheck(OperationContext* txn, const BSONObj& key, const RecordId& loc) {
            // dupKeyCheck shouldn't be called for non-unique indexes
            invariant(false);
        }

        virtual SortedDataBuilderInterface* getBulkBuilder(OperationContext* txn,
                                                           bool dupsAllowed) override;

        void enableSingleDelete() { useSingleDelete = true; }

    private:
        bool useSingleDelete;
    };

} // namespace mongo<|MERGE_RESOLUTION|>--- conflicted
+++ resolved
@@ -94,11 +94,8 @@
     class RocksUniqueIndex : public RocksIndexBase {
     public:
         RocksUniqueIndex(rocksdb::DB* db, std::string prefix, std::string ident, Ordering order,
-<<<<<<< HEAD
-                         std::string collectionNamespace, std::string indexName);
-=======
+                         std::string collectionNamespace, std::string indexName,
                          bool partial = false);
->>>>>>> b79b0b80
 
         virtual Status insert(OperationContext* txn, const BSONObj& key, const RecordId& loc,
                               bool dupsAllowed);
@@ -112,12 +109,9 @@
         virtual SortedDataBuilderInterface* getBulkBuilder(OperationContext* txn,
                                                            bool dupsAllowed) override;
     private:
-<<<<<<< HEAD
         std::string _collectionNamespace;
         std::string _indexName;
-=======
         const bool _partial;
->>>>>>> b79b0b80
     };
 
     class RocksStandardIndex : public RocksIndexBase {
